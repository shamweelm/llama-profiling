# Llama 2

We are unlocking the power of large language models. Our latest version of Llama is now accessible to individuals, creators, researchers and businesses of all sizes so that they can experiment, innovate and scale their ideas responsibly. 

This release includes model weights and starting code for pretrained and fine-tuned Llama language models — ranging from 7B to 70B parameters.

This repository is intended as a minimal example to load [Llama 2](https://ai.meta.com/research/publications/llama-2-open-foundation-and-fine-tuned-chat-models/) models and run inference. For more detailed examples leveraging Hugging Face, see [llama-recipes](https://github.com/facebookresearch/llama-recipes/).

## Updates post-launch

<<<<<<< HEAD
See [UPDATES.md](UPDATES.md).
=======
⚠️ **7/18: We're aware of people encountering a number of download issues today. Anyone still encountering issues should remove all local files, re-clone the repository, and [request a new download link](https://ai.meta.com/resources/models-and-libraries/llama-downloads/). It's critical to do all of these in case you have local corrupt files.**
>>>>>>> 3cd7ef63

## Download

⚠️ **7/18: We're aware of people encountering a number of download issues today. Anyone still encountering issues should remove all local files, re-clone the repository, and [request a new download link](https://ai.meta.com/resources/models-and-libraries/llama-downloads/). It's critical to do all of these in case you have local corrupt files. When you receive the email, copy *only* the link text - it should begin with https://download.llamameta.net and not with https://l.facebook.com, which will give errors.**

In order to download the model weights and tokenizer, please visit the [Meta AI website](https://ai.meta.com/resources/models-and-libraries/llama-downloads/) and accept our License.

Once your request is approved, you will receive a signed URL over email. Then run the download.sh script, passing the URL provided when prompted to start the download.

Pre-requisites: Make sure you have `wget` and `md5sum` installed. Then to run the script: `./download.sh`.

Keep in mind that the links expire after 24 hours and a certain amount of downloads. If you start seeing errors such as `403: Forbidden`, you can always re-request a link.

### Access on Hugging Face

We are also providing downloads on [Hugging Face](https://huggingface.co/meta-llama). You must first request a download from the Meta AI website using the same email address as your Hugging Face account. After doing so, you can request access to any of the models on Hugging Face and within 1-2 days your account will be granted access to all versions.

## Setup

In a conda env with PyTorch / CUDA available, clone the repo and run in the top-level directory:

```
pip install -e .
```

## Inference

Different models require different model-parallel (MP) values:

|  Model | MP |
|--------|----|
| 7B     | 1  |
| 13B    | 2  |
| 70B    | 8  |

All models support sequence length up to 4096 tokens, but we pre-allocate the cache according to `max_seq_len` and `max_batch_size` values. So set those according to your hardware.

### Pretrained Models

These models are not finetuned for chat or Q&A. They should be prompted so that the expected answer is the natural continuation of the prompt.

See `example_text_completion.py` for some examples. To illustrate, see the command below to run it with the llama-2-7b model (`nproc_per_node` needs to be set to the `MP` value):

```
torchrun --nproc_per_node 1 example_text_completion.py \
    --ckpt_dir llama-2-7b/ \
    --tokenizer_path tokenizer.model \
    --max_seq_len 128 --max_batch_size 4
```

### Fine-tuned Chat Models

The fine-tuned models were trained for dialogue applications. To get the expected features and performance for them, a specific formatting defined in [`chat_completion`](https://github.com/facebookresearch/llama/blob/main/llama/generation.py#L212)
needs to be followed, including the `INST` and `<<SYS>>` tags, `BOS` and `EOS` tokens, and the whitespaces and breaklines in between (we recommend calling `strip()` on inputs to avoid double-spaces).

You can also deploy additional classifiers for filtering out inputs and outputs that are deemed unsafe. See the llama-recipes repo for [an example](https://github.com/facebookresearch/llama-recipes/blob/main/inference/inference.py) of how to add a safety checker to the inputs and outputs of your inference code.

Examples using llama-2-7b-chat:

```
torchrun --nproc_per_node 1 example_chat_completion.py \
    --ckpt_dir llama-2-7b-chat/ \
    --tokenizer_path tokenizer.model \
    --max_seq_len 512 --max_batch_size 6
```

Llama 2 is a new technology that carries potential risks with use. Testing conducted to date has not — and could not — cover all scenarios.
In order to help developers address these risks, we have created the [Responsible Use Guide](Responsible-Use-Guide.pdf). More details can be found in our research paper as well.

## Issues

Please report any software “bug,” or other problems with the models through one of the following means:
- Reporting issues with the model: [github.com/facebookresearch/llama](http://github.com/facebookresearch/llama)
- Reporting risky content generated by the model: [developers.facebook.com/llama_output_feedback](http://developers.facebook.com/llama_output_feedback)
- Reporting bugs and security concerns: [facebook.com/whitehat/info](http://facebook.com/whitehat/info)

## Model Card
See [MODEL_CARD.md](MODEL_CARD.md).

## License

Our model and weights are licensed for both researchers and commercial entities, upholding the principles of openness. Our mission is to empower individuals, and industry through this opportunity, while fostering an environment of discovery and ethical AI advancements. 

See the [LICENSE](LICENSE) file, as well as our accompanying [Acceptable Use Policy](USE_POLICY.md)

## References

1. [Research Paper](https://ai.meta.com/research/publications/llama-2-open-foundation-and-fine-tuned-chat-models/)
2. [Llama 2 technical overview](https://ai.meta.com/resources/models-and-libraries/llama)
3. [Open Innovation AI Research Community](https://ai.meta.com/llama/open-innovation-ai-research-community/)

## Original LLaMA
The repo for the original llama release is in the [`llama_v1`](https://github.com/facebookresearch/llama/tree/llama_v1) branch.<|MERGE_RESOLUTION|>--- conflicted
+++ resolved
@@ -8,15 +8,11 @@
 
 ## Updates post-launch
 
-<<<<<<< HEAD
 See [UPDATES.md](UPDATES.md).
-=======
-⚠️ **7/18: We're aware of people encountering a number of download issues today. Anyone still encountering issues should remove all local files, re-clone the repository, and [request a new download link](https://ai.meta.com/resources/models-and-libraries/llama-downloads/). It's critical to do all of these in case you have local corrupt files.**
->>>>>>> 3cd7ef63
 
 ## Download
 
-⚠️ **7/18: We're aware of people encountering a number of download issues today. Anyone still encountering issues should remove all local files, re-clone the repository, and [request a new download link](https://ai.meta.com/resources/models-and-libraries/llama-downloads/). It's critical to do all of these in case you have local corrupt files. When you receive the email, copy *only* the link text - it should begin with https://download.llamameta.net and not with https://l.facebook.com, which will give errors.**
+⚠️ **7/18: We're aware of people encountering a number of download issues today. Anyone still encountering issues should remove all local files, re-clone the repository, and [request a new download link](https://ai.meta.com/resources/models-and-libraries/llama-downloads/). It's critical to do all of these in case you have local corrupt files.**
 
 In order to download the model weights and tokenizer, please visit the [Meta AI website](https://ai.meta.com/resources/models-and-libraries/llama-downloads/) and accept our License.
 
